// src/services/api/genealogyService.ts
import { apiClient } from "./client"; // Assuming client.ts is in the same directory
import {
  FamilyTree as FrontendFamilyTreeType, // Alias for clarity
  FamilyMember,
  Relationship,
  Event,
} from "../../types/genealogy"; // Adjust path as needed
import { AxiosResponse } from "axios";

// Represents the data structure from GET /api/v1/family-trees/{tree_id}
// and potentially GET /api/v1/genealogy/family-tree
interface ApiFamilyTreeMetaData {
  id: string;
  name: string;
  owner_id: string; // snake_case from backend
  description?: string;
  privacy?: string;
  // Add other relevant metadata fields from backend's FamilyTreeRead/models_main.FamilyTree if needed
  // e.g. settings, statistics objects if they are returned.
}

// Maps backend FamilyTreeRead (metadata only) to the frontend FamilyTree type (metadata part)
const mapApiFamilyTreeMetaDataToFrontendFamilyTree = (apiTreeData: ApiFamilyTreeMetaData): Partial<FrontendFamilyTreeType> => {
  return {
    id: apiTreeData.id,
    name: apiTreeData.name,
    ownerId: apiTreeData.owner_id, // Map snake_case to camelCase
    description: apiTreeData.description,
    // members and relationships would be empty or undefined here,
    // as this function only maps the metadata from the specific backend endpoint.
    // The frontend will need to fetch these separately if this model is used directly.
    members: [], // Default to empty, actual population requires separate calls
    relationships: [], // Default to empty
    // Map other fields like privacy, settings, statistics if they are part of ApiFamilyTreeMetaData
    // and FrontendFamilyTreeType
  };
};

// Define response structure for paginated persons if not already defined elsewhere
export interface PaginatedPersonsResponse {
  persons: FamilyMember[];
  pagination: {
    page: number;
    limit: number;
    total: number;
    pages: number;
  };
}

export interface PaginationInfo {
  page: number;
  limit: number;
  total: number;
  pages: number;
}

export interface PaginatedEventsResponse {
  events: Event[];
  pagination: PaginationInfo;
}

class GenealogyService {
<<<<<<< HEAD
  private treeBaseURL = "/api/v1/family-trees"; // Base URL for family tree operations
  private personBaseURL = "/api/v1/persons"; // Base URL for person operations
  private relationshipBaseURL = "/api/v1/relationships"; // Base URL for relationship operations
  private eventsBaseURL = "/api/v1/events"; // Base URL for events

  // Family Tree Methods
  async getFamilyTree(treeId?: string): Promise<Partial<FrontendFamilyTreeType>> {
    // New backend API endpoint - gets user's default family tree
    if (!treeId) {
      // This path /api/v1/genealogy/family-tree needs to be defined in backend.
      // Assuming it would also return ApiFamilyTreeMetaData like structure for the default tree.
      const response = await apiClient.get<ApiFamilyTreeMetaData>(
        "/api/v1/genealogy/family-tree"
      );
      return mapApiFamilyTreeMetaDataToFrontendFamilyTree(response.data);
    }

    // API endpoint for specific tree ID (returns metadata only)
    const response = await apiClient.get<ApiFamilyTreeMetaData>(
      `${this.treeBaseURL}/${treeId}` // treeBaseURL is /api/v1/family-trees
=======
  // Corrected base URLs to include /api/v1/ prefix for the gateway
  private treeBaseURL = "/api/v1/family-trees";
  private personBaseURL = "/api/v1/persons";
  private relationshipBaseURL = "/api/v1/relationships";
  private eventsBaseURL = "/api/v1/events";

  // Family Tree Methods
  async getFamilyTree(treeId?: string): Promise<FamilyTree | null> {
    if (!treeId) {
      // Fetch the list of family trees.
      // The backend's read_family_trees in family_tree.py returns: {"items": trees, "total": -1}
      // or a proper FamilyTreeList if pagination is fully implemented.
      // Assuming FamilyTreeList has an 'items' property.
      const response: AxiosResponse<{ items: FamilyTree[]; total: number } | FamilyTree[]> =
        await apiClient.get(`${this.treeBaseURL}/`); // GET /api/v1/family-trees/

      const trees = Array.isArray(response.data) ? response.data : response.data.items;

      if (trees && trees.length > 0) {
        return trees[0]; // Return the first tree as "default"
      }
      return null; // No trees found
    }

    // Fetch specific tree ID
    const response: AxiosResponse<FamilyTree> = await apiClient.get(
      `${this.treeBaseURL}/${treeId}` // e.g. GET /api/v1/family-trees/{treeId}
>>>>>>> 8965d1ff
    );
    return mapApiFamilyTreeMetaDataToFrontendFamilyTree(response.data);
  }

  async createFamilyTree(
<<<<<<< HEAD
    data: Pick<FrontendFamilyTreeType, "name" | "description" | "privacy">
    // TODO: The backend expects owner_id implicitly. This function's response should be mapped.
  ): Promise<Partial<FrontendFamilyTreeType>> { // Return mapped partial type
    const response = await apiClient.post<ApiFamilyTreeMetaData>( // Assuming backend create returns metadata similar to read
      this.treeBaseURL,
=======
    data: Pick<FamilyTree, "name" | "description" | "privacy">
  ): Promise<FamilyTree> {
    const response: AxiosResponse<FamilyTree> = await apiClient.post(
      `${this.treeBaseURL}/`, // Ensure trailing slash if backend expects it for POST to collection
>>>>>>> 8965d1ff
      data
    );
    return mapApiFamilyTreeMetaDataToFrontendFamilyTree(response.data);
  }

  async listFamilyTrees(params?: {
    page?: number;
    limit?: number;
    search?: string;
<<<<<<< HEAD
    // TODO: The response items here are likely ApiFamilyTreeMetaData[], map them.
  }): Promise<{ trees: Partial<FrontendFamilyTreeType>[]; pagination: PaginationInfo }> {
    const response = await apiClient.get<{ items: ApiFamilyTreeMetaData[]; total: number }>( // Assuming backend list returns items and total
      this.treeBaseURL, { params }
    );
    return {
      trees: response.data.items.map(mapApiFamilyTreeMetaDataToFrontendFamilyTree),
      pagination: { ...params, total: response.data.total, pages: Math.ceil(response.data.total / (params?.limit || 1)) } // Basic pagination calc
=======
  }): Promise<{ trees: FamilyTree[]; pagination: PaginationInfo }> {
    // Assuming backend returns { items: FamilyTree[], total: number } or similar
    // and we adapt it or the backend matches this structure.
    // For now, let's assume the backend might return items directly or nested.
    // The FamilyTreeList schema in family_tree.py was:
    // return {"items": trees, "total": -1}
    // So, this matches { items: FamilyTree[], total: number }
    const response: AxiosResponse<{ items: FamilyTree[]; total: number; pagination?: PaginationInfo }> = // pagination might be calculated or passed
      await apiClient.get(`${this.treeBaseURL}/`, { params });

    // Adapt if backend doesn't provide pagination info directly in this format
    return {
        trees: response.data.items,
        pagination: response.data.pagination || {
            page: params?.page || 1,
            limit: params?.limit || 0,
            total: response.data.total,
            pages: response.data.total > 0 && params?.limit ? Math.ceil(response.data.total / params.limit) : 1
        }
>>>>>>> 8965d1ff
    };
  }

  async updateFamilyTree(
    treeId: string,
    data: Partial<
      Pick<FrontendFamilyTreeType, "name" | "description" | "privacy" | "settings">
    >
    // TODO: The response should be mapped.
  ): Promise<Partial<FrontendFamilyTreeType>> { // Return mapped partial type
    const response = await apiClient.put<ApiFamilyTreeMetaData>( // Assuming backend update returns metadata similar to read
      `${this.treeBaseURL}/${treeId}`,
      data
    );
    return mapApiFamilyTreeMetaDataToFrontendFamilyTree(response.data);
  }

  async deleteFamilyTree(treeId: string): Promise<void> {
    await apiClient.delete(`${this.treeBaseURL}/${treeId}`);
  }

  // Person Methods
  async getPersons(
    familyTreeId: string, // This might be a query param for filtering persons by tree
    search?: string,
    page?: number,
    limit?: number
  ): Promise<PaginatedPersonsResponse> {
    const params: {
      familyTreeId?: string; // Changed to optional as persons might be global or filtered
      page?: number;
      limit?: number;
      search?: string;
    } = { page, limit };
    if (familyTreeId) params.familyTreeId = familyTreeId; // Add if provided
    if (search) params.search = search;

    // Endpoint for persons: /api/v1/persons
    // Query params like familyTreeId, search, page, limit should be handled by backend.
    const response: AxiosResponse<PaginatedPersonsResponse> =
      await apiClient.get(`${this.personBaseURL}/`, { params }); // GET /api/v1/persons/
    return response.data;
  }

  async getPersonDetails(
    personId: string,
    treeId?: string // Optional treeId for context if needed by backend
  ): Promise<FamilyMember> {
    const params = treeId ? { familyTreeId: treeId } : {};
    const response: AxiosResponse<FamilyMember> = await apiClient.get(
      `${this.personBaseURL}/${personId}`, // GET /api/v1/persons/{personId}
      { params }
    );
    return response.data;
  }

  // This method uses "/api/genealogy/members" which is not standard.
  // Assuming "members" are "persons" and should use the personBaseURL.
  async addPersonToTree(
    familyTreeId: string, // May be used in personData or as a query param if API supports it
    personData: Omit<
      FamilyMember,
      "id" | "parentIds" | "childIds" | "spouseIds"
    > & { familyTreeId?: string } // Allow familyTreeId in personData
  ): Promise<FamilyMember> {
<<<<<<< HEAD
    // Corrected path to use the endpoint for creating a person within a specific tree
    const response: AxiosResponse<FamilyMember> = await apiClient.post(
      `/api/v1/trees/${familyTreeId}/persons`,
=======
    // If familyTreeId needs to be part of the personData for the backend:
    if (!personData.familyTreeId && familyTreeId) {
        (personData as FamilyMember).familyTreeId = familyTreeId;
    }
    const response: AxiosResponse<FamilyMember> = await apiClient.post(
      `${this.personBaseURL}/`, // POST /api/v1/persons/
>>>>>>> 8965d1ff
      personData
    );
    return response.data;
  }

  // This method uses "/api/genealogy/members" which is not standard.
  // Assuming "members" are "persons" and should use the personBaseURL.
  async updatePersonInTree(
    personId: string,
    personData: Partial<FamilyMember>
  ): Promise<FamilyMember> {
<<<<<<< HEAD
    // Corrected path to use the endpoint for updating a specific person
    const response: AxiosResponse<FamilyMember> = await apiClient.put(
      `/api/v1/persons/${personId}`,
=======
    const response: AxiosResponse<FamilyMember> = await apiClient.put(
      `${this.personBaseURL}/${personId}`, // PUT /api/v1/persons/{personId}
>>>>>>> 8965d1ff
      personData
    );
    return response.data;
  }

  async deletePersonFromTree(
    personId: string,
    familyTreeId?: string // Optional: for context or if backend requires it as query param
  ): Promise<void> {
    const params = familyTreeId ? { familyTreeId: familyTreeId } : {};
    await apiClient.delete(
      `${this.personBaseURL}/${personId}`, // DELETE /api/v1/persons/{personId}
      { params }
    );
  }

  // Relationship Methods
  async addRelationship(
    relationshipData: Omit<Relationship, "id">
  ): Promise<Relationship> {
    const response: AxiosResponse<Relationship> = await apiClient.post(
      `${this.relationshipBaseURL}/`, // POST /api/v1/relationships/
      relationshipData
    );
    return response.data;
  }

  async deleteRelationship(
    relationshipId: string, // Standard RESTful way is by ID
    familyTreeId?: string // Optional context
  ): Promise<void> {
     const params = familyTreeId ? { familyTreeId: familyTreeId } : {};
    await apiClient.delete(`${this.relationshipBaseURL}/${relationshipId}`, { params }); // DELETE /api/v1/relationships/{relationshipId}
  }

  // Event Methods
  async getEventsForPerson(
    personId: string, // This implies filtering events by a person
    familyTreeId?: string,
    page?: number,
    limit?: number
  ): Promise<PaginatedEventsResponse> {
    const params: {
      relatedPersonId?: string; // Backend should know how to filter by this
      familyTreeId?: string;
      page?: number;
      limit?: number;
    } = { page, limit };
    if (personId) params.relatedPersonId = personId;
    if (familyTreeId) params.familyTreeId = familyTreeId;

    const response: AxiosResponse<PaginatedEventsResponse> =
      await apiClient.get(`${this.eventsBaseURL}/`, { params }); // GET /api/v1/events/
    return response.data;
  }

  async addEvent(eventData: Omit<Event, "id">): Promise<Event> {
    const response: AxiosResponse<Event> = await apiClient.post(
      `${this.eventsBaseURL}/`, // POST /api/v1/events/
      eventData
    );
    return response.data;
  }

  async updateEvent(
    eventId: string,
    eventData: Partial<Omit<Event, "id">>
  ): Promise<Event> {
    const response: AxiosResponse<Event> = await apiClient.put(
      `${this.eventsBaseURL}/${eventId}`, // PUT /api/v1/events/{eventId}
      eventData
    );
    return response.data;
  }

  async deleteEvent(eventId: string): Promise<void> {
    await apiClient.delete(`${this.eventsBaseURL}/${eventId}`); // DELETE /api/v1/events/{eventId}
  }

  // New Backend API Methods - Compatible with our genealogy endpoints
  // These methods seem redundant if the above are corrected to use standard REST paths.
  // For example, addFamilyMember can be addPersonToTree if paths are aligned.
  // I will assume these were attempts to use different paths and will align them with the
  // personBaseURL and relationshipBaseURL.

  async addFamilyMember(personData: { // This is essentially addPersonToTree
    name?: string;
    firstName?: string;
    middleName?: string;
    lastName?: string;
    gender?: string;
    birthDate?: string;
    deathDate?: string;
    placeOfBirth?: string;
    placeOfDeath?: string;
    occupation?: string;
    biography?: string;
    notes?: string;
    profileImageUrl?: string;
    parentIds?: string[];
    phoneNumbers?: any[];
    emailAddresses?: any[];
    addresses?: any[];
    familyTreeId?: string; // Ensure familyTreeId can be passed
  }): Promise<FamilyMember> {
    // Align with addPersonToTree by using personBaseURL
    // familyTreeId might be part of personData or a query param, depends on backend.
    // Let's assume it's part of personData for this example if backend supports it.
    const response: AxiosResponse<FamilyMember> = await apiClient.post(
<<<<<<< HEAD
      "/api/v1/genealogy/members",
=======
      `${this.personBaseURL}/`, // POST /api/v1/persons/
>>>>>>> 8965d1ff
      personData
    );
    return response.data;
  }

  async createRelationship(relationshipData: { // This is essentially addRelationship
    person1Id: string;
    person2Id: string;
    type: "SPOUSE" | "PARENT_CHILD" | "SIBLING";
    familyTreeId?: string; // Optional context
  }): Promise<Relationship> {
    // Align with addRelationship by using relationshipBaseURL
    const response: AxiosResponse<Relationship> = await apiClient.post(
<<<<<<< HEAD
      "/api/v1/genealogy/relationships",
=======
      `${this.relationshipBaseURL}/`, // POST /api/v1/relationships/
>>>>>>> 8965d1ff
      relationshipData
    );
    return response.data;
  }
}

export const genealogyService = new GenealogyService();<|MERGE_RESOLUTION|>--- conflicted
+++ resolved
@@ -61,7 +61,6 @@
 }
 
 class GenealogyService {
-<<<<<<< HEAD
   private treeBaseURL = "/api/v1/family-trees"; // Base URL for family tree operations
   private personBaseURL = "/api/v1/persons"; // Base URL for person operations
   private relationshipBaseURL = "/api/v1/relationships"; // Base URL for relationship operations
@@ -82,52 +81,17 @@
     // API endpoint for specific tree ID (returns metadata only)
     const response = await apiClient.get<ApiFamilyTreeMetaData>(
       `${this.treeBaseURL}/${treeId}` // treeBaseURL is /api/v1/family-trees
-=======
-  // Corrected base URLs to include /api/v1/ prefix for the gateway
-  private treeBaseURL = "/api/v1/family-trees";
-  private personBaseURL = "/api/v1/persons";
-  private relationshipBaseURL = "/api/v1/relationships";
-  private eventsBaseURL = "/api/v1/events";
-
-  // Family Tree Methods
-  async getFamilyTree(treeId?: string): Promise<FamilyTree | null> {
-    if (!treeId) {
-      // Fetch the list of family trees.
-      // The backend's read_family_trees in family_tree.py returns: {"items": trees, "total": -1}
-      // or a proper FamilyTreeList if pagination is fully implemented.
-      // Assuming FamilyTreeList has an 'items' property.
-      const response: AxiosResponse<{ items: FamilyTree[]; total: number } | FamilyTree[]> =
-        await apiClient.get(`${this.treeBaseURL}/`); // GET /api/v1/family-trees/
-
-      const trees = Array.isArray(response.data) ? response.data : response.data.items;
-
-      if (trees && trees.length > 0) {
-        return trees[0]; // Return the first tree as "default"
-      }
-      return null; // No trees found
-    }
-
-    // Fetch specific tree ID
-    const response: AxiosResponse<FamilyTree> = await apiClient.get(
-      `${this.treeBaseURL}/${treeId}` // e.g. GET /api/v1/family-trees/{treeId}
->>>>>>> 8965d1ff
+
     );
     return mapApiFamilyTreeMetaDataToFrontendFamilyTree(response.data);
   }
 
   async createFamilyTree(
-<<<<<<< HEAD
     data: Pick<FrontendFamilyTreeType, "name" | "description" | "privacy">
     // TODO: The backend expects owner_id implicitly. This function's response should be mapped.
   ): Promise<Partial<FrontendFamilyTreeType>> { // Return mapped partial type
     const response = await apiClient.post<ApiFamilyTreeMetaData>( // Assuming backend create returns metadata similar to read
       this.treeBaseURL,
-=======
-    data: Pick<FamilyTree, "name" | "description" | "privacy">
-  ): Promise<FamilyTree> {
-    const response: AxiosResponse<FamilyTree> = await apiClient.post(
-      `${this.treeBaseURL}/`, // Ensure trailing slash if backend expects it for POST to collection
->>>>>>> 8965d1ff
       data
     );
     return mapApiFamilyTreeMetaDataToFrontendFamilyTree(response.data);
@@ -137,7 +101,6 @@
     page?: number;
     limit?: number;
     search?: string;
-<<<<<<< HEAD
     // TODO: The response items here are likely ApiFamilyTreeMetaData[], map them.
   }): Promise<{ trees: Partial<FrontendFamilyTreeType>[]; pagination: PaginationInfo }> {
     const response = await apiClient.get<{ items: ApiFamilyTreeMetaData[]; total: number }>( // Assuming backend list returns items and total
@@ -146,27 +109,6 @@
     return {
       trees: response.data.items.map(mapApiFamilyTreeMetaDataToFrontendFamilyTree),
       pagination: { ...params, total: response.data.total, pages: Math.ceil(response.data.total / (params?.limit || 1)) } // Basic pagination calc
-=======
-  }): Promise<{ trees: FamilyTree[]; pagination: PaginationInfo }> {
-    // Assuming backend returns { items: FamilyTree[], total: number } or similar
-    // and we adapt it or the backend matches this structure.
-    // For now, let's assume the backend might return items directly or nested.
-    // The FamilyTreeList schema in family_tree.py was:
-    // return {"items": trees, "total": -1}
-    // So, this matches { items: FamilyTree[], total: number }
-    const response: AxiosResponse<{ items: FamilyTree[]; total: number; pagination?: PaginationInfo }> = // pagination might be calculated or passed
-      await apiClient.get(`${this.treeBaseURL}/`, { params });
-
-    // Adapt if backend doesn't provide pagination info directly in this format
-    return {
-        trees: response.data.items,
-        pagination: response.data.pagination || {
-            page: params?.page || 1,
-            limit: params?.limit || 0,
-            total: response.data.total,
-            pages: response.data.total > 0 && params?.limit ? Math.ceil(response.data.total / params.limit) : 1
-        }
->>>>>>> 8965d1ff
     };
   }
 
@@ -232,18 +174,9 @@
       "id" | "parentIds" | "childIds" | "spouseIds"
     > & { familyTreeId?: string } // Allow familyTreeId in personData
   ): Promise<FamilyMember> {
-<<<<<<< HEAD
     // Corrected path to use the endpoint for creating a person within a specific tree
     const response: AxiosResponse<FamilyMember> = await apiClient.post(
       `/api/v1/trees/${familyTreeId}/persons`,
-=======
-    // If familyTreeId needs to be part of the personData for the backend:
-    if (!personData.familyTreeId && familyTreeId) {
-        (personData as FamilyMember).familyTreeId = familyTreeId;
-    }
-    const response: AxiosResponse<FamilyMember> = await apiClient.post(
-      `${this.personBaseURL}/`, // POST /api/v1/persons/
->>>>>>> 8965d1ff
       personData
     );
     return response.data;
@@ -255,14 +188,9 @@
     personId: string,
     personData: Partial<FamilyMember>
   ): Promise<FamilyMember> {
-<<<<<<< HEAD
     // Corrected path to use the endpoint for updating a specific person
     const response: AxiosResponse<FamilyMember> = await apiClient.put(
       `/api/v1/persons/${personId}`,
-=======
-    const response: AxiosResponse<FamilyMember> = await apiClient.put(
-      `${this.personBaseURL}/${personId}`, // PUT /api/v1/persons/{personId}
->>>>>>> 8965d1ff
       personData
     );
     return response.data;
@@ -372,11 +300,7 @@
     // familyTreeId might be part of personData or a query param, depends on backend.
     // Let's assume it's part of personData for this example if backend supports it.
     const response: AxiosResponse<FamilyMember> = await apiClient.post(
-<<<<<<< HEAD
       "/api/v1/genealogy/members",
-=======
-      `${this.personBaseURL}/`, // POST /api/v1/persons/
->>>>>>> 8965d1ff
       personData
     );
     return response.data;
@@ -390,11 +314,7 @@
   }): Promise<Relationship> {
     // Align with addRelationship by using relationshipBaseURL
     const response: AxiosResponse<Relationship> = await apiClient.post(
-<<<<<<< HEAD
       "/api/v1/genealogy/relationships",
-=======
-      `${this.relationshipBaseURL}/`, // POST /api/v1/relationships/
->>>>>>> 8965d1ff
       relationshipData
     );
     return response.data;
