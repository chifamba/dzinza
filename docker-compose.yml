--- conflicted
+++ resolved
@@ -13,30 +13,8 @@
     depends_on:
       - redis
     environment:
-<<<<<<< HEAD
       - NODE_ENV=production
       - REACT_APP_ENVIRONMENT=production
-=======
-      - NODE_ENV=${NODE_ENV:-production}
-      - VITE_API_URL=http://backend:${BACKEND_PORT:-3001}
-      - VITE_API_BASE_URL=http://backend:${BACKEND_PORT:-3001}
-      - VITE_AUTH_SERVICE_URL=http://auth-service:${AUTH_SERVICE_PORT:-3002}
-      - VITE_GENEALOGY_SERVICE_URL=http://genealogy-service:${GENEALOGY_SERVICE_PORT:-3004}
-      - VITE_SEARCH_SERVICE_URL=http://search-service:${SEARCH_SERVICE_PORT:-3003}
-      - VITE_STORAGE_SERVICE_URL=http://storage-service:${STORAGE_SERVICE_PORT:-3005}
-      - VITE_APP_NAME=${VITE_APP_NAME:-Dzinza}
-      - VITE_APP_VERSION=${VITE_APP_VERSION:-1.0.0}
-      - VITE_JWT_STORAGE_KEY=${VITE_JWT_STORAGE_KEY:-dzinza_access_token}
-      - VITE_REFRESH_TOKEN_KEY=${VITE_REFRESH_TOKEN_KEY:-dzinza_refresh_token}
-      - VITE_SESSION_TIMEOUT=${VITE_SESSION_TIMEOUT:-3600000}
-      - VITE_ENABLE_MFA=${VITE_ENABLE_MFA:-true}
-      - VITE_ENABLE_SOCIAL_LOGIN=${VITE_ENABLE_SOCIAL_LOGIN:-false}
-      - VITE_ENABLE_EMAIL_VERIFICATION=${VITE_ENABLE_EMAIL_VERIFICATION:-true}
-      - VITE_DEFAULT_LANGUAGE=${VITE_DEFAULT_LANGUAGE:-en}
-      - VITE_SUPPORTED_LANGUAGES=${VITE_SUPPORTED_LANGUAGES:-en,sn,nd}
-      - VITE_DEBUG_MODE=${VITE_DEBUG_MODE:-false}
-      - VITE_LOG_LEVEL=${VITE_LOG_LEVEL:-error}
->>>>>>> 941d17de
     networks:
       - dzinza-network
     restart: unless-stopped
@@ -44,317 +22,6 @@
       - "traefik.enable=true"
       - "traefik.http.routers.frontend.rule=Host(`dzinza.local`)"
 
-<<<<<<< HEAD
-=======
-  # Backend API Gateway
-  backend:
-    build:
-      context: ./backend-service
-      dockerfile: Dockerfile
-    container_name: dzinza-backend
-    ports:
-      - "${BACKEND_PORT:-3001}:${BACKEND_PORT:-3001}"
-    depends_on:
-      - postgres
-      - redis
-      - mongodb
-    environment:
-      - NODE_ENV=${NODE_ENV:-production}
-      - PORT=${BACKEND_PORT:-3001}
-      - SERVICE_NAME=backend-service
-      - API_BASE_URL=${API_BASE_URL:-http://localhost:3000}
-      # Database Configuration
-      - DB_HOST=postgres
-      - DB_PORT=${DB_PORT:-5432}
-      - DB_NAME=${DB_NAME:-dzinza_db}
-      - DB_USER=${DB_USER:-dzinza_user}
-      - DB_PASSWORD=${DB_PASSWORD}
-      - DB_POOL_SIZE=${DB_POOL_SIZE:-20}
-      - MONGODB_URI=mongodb://dzinza_user:${MONGO_PASSWORD}@mongodb:27017/dzinza
-      - REDIS_URL=redis://:${REDIS_PASSWORD}@redis:6379
-      - REDIS_HOST=redis
-      - REDIS_PORT=6379
-      - REDIS_PASSWORD=${REDIS_PASSWORD}
-      - REDIS_DB=${REDIS_DB:-0}
-      - ELASTICSEARCH_URL=http://elasticsearch:9200
-      # Authentication & Security
-      - JWT_SECRET=${JWT_SECRET}
-      - JWT_EXPIRES_IN=${JWT_EXPIRES_IN:-24h}
-      - JWT_REFRESH_SECRET=${JWT_REFRESH_SECRET}
-      - JWT_REFRESH_EXPIRES_IN=${JWT_REFRESH_EXPIRES_IN:-7d}
-      - BCRYPT_ROUNDS=${BCRYPT_ROUNDS:-12}
-      - BCRYPT_SALT_ROUNDS=${BCRYPT_SALT_ROUNDS:-12}
-      - API_KEY=${API_KEY}
-      - ALLOWED_ORIGINS=${ALLOWED_ORIGINS:-http://localhost:3000,http://localhost:5173}
-      # Service Discovery
-      - AUTH_SERVICE_URL=http://auth-service:${AUTH_SERVICE_PORT:-3002}
-      - GENEALOGY_SERVICE_URL=http://genealogy-service:${GENEALOGY_SERVICE_PORT:-3004}
-      - STORAGE_SERVICE_URL=http://storage-service:${STORAGE_SERVICE_PORT:-3005}
-      - SEARCH_SERVICE_URL=http://search-service:${SEARCH_SERVICE_PORT:-3003}
-      # AWS Configuration
-      - AWS_ACCESS_KEY_ID=${AWS_ACCESS_KEY_ID}
-      - AWS_SECRET_ACCESS_KEY=${AWS_SECRET_ACCESS_KEY}
-      - AWS_REGION=${AWS_REGION:-us-east-1}
-      - S3_BUCKET=${S3_BUCKET}
-      - S3_BUCKET_NAME=${S3_BUCKET_NAME}
-      - S3_BUCKET_REGION=${S3_BUCKET_REGION:-us-east-1}
-      # Email Configuration
-      - SMTP_HOST=${SMTP_HOST}
-      - SMTP_PORT=${SMTP_PORT:-587}
-      - SMTP_SECURE=${SMTP_SECURE:-false}
-      - SMTP_USER=${SMTP_USER}
-      - SMTP_PASS=${SMTP_PASS}
-      - FROM_EMAIL=${FROM_EMAIL:-noreply@dzinza.com}
-      - FROM_NAME=${FROM_NAME:-Dzinza Genealogy Platform}
-      - SUPPORT_EMAIL=${SUPPORT_EMAIL:-support@dzinza.com}
-      # Monitoring & Logging
-      - LOG_LEVEL=${LOG_LEVEL:-info}
-      - LOG_FORMAT=${LOG_FORMAT:-json}
-      - ENABLE_METRICS=${ENABLE_METRICS:-true}
-      - METRICS_PORT=${METRICS_PORT:-9090}
-      - ENABLE_TRACING=${ENABLE_TRACING:-true}
-      - OTEL_SERVICE_NAME=${OTEL_SERVICE_NAME:-backend-service}
-      - JAEGER_ENDPOINT=${JAEGER_ENDPOINT:-http://localhost:4318/v1/traces}
-      # Rate Limiting
-      - RATE_LIMIT_WINDOW_MS=${RATE_LIMIT_WINDOW_MS:-900000}
-      - RATE_LIMIT_MAX_REQUESTS=${RATE_LIMIT_MAX_REQUESTS:-1000}
-      - AUTH_RATE_LIMIT_WINDOW_MS=${AUTH_RATE_LIMIT_WINDOW_MS:-900000}
-      - AUTH_RATE_LIMIT_MAX_REQUESTS=${AUTH_RATE_LIMIT_MAX_REQUESTS:-20}
-      # File Upload Configuration
-      - MAX_FILE_SIZE=${MAX_FILE_SIZE:-104857600}
-      - MAX_IMAGE_SIZE=${MAX_IMAGE_SIZE:-52428800}
-      - MAX_DOCUMENT_SIZE=${MAX_DOCUMENT_SIZE:-104857600}
-      - ALLOWED_IMAGE_TYPES=${ALLOWED_IMAGE_TYPES:-jpg,jpeg,png,gif,webp,tiff,bmp}
-      - ALLOWED_DOCUMENT_TYPES=${ALLOWED_DOCUMENT_TYPES:-pdf,doc,docx,txt,rtf}
-      # Feature Flags
-      - ENABLE_DNA_MATCHING=${ENABLE_DNA_MATCHING:-true}
-      - ENABLE_PHOTO_ENHANCEMENT=${ENABLE_PHOTO_ENHANCEMENT:-true}
-      - ENABLE_AI_SUGGESTIONS=${ENABLE_AI_SUGGESTIONS:-true}
-      - ENABLE_REAL_TIME_COLLABORATION=${ENABLE_REAL_TIME_COLLABORATION:-true}
-      - ENABLE_ADVANCED_SEARCH=${ENABLE_ADVANCED_SEARCH:-true}
-      - ENABLE_SOCIAL_FEATURES=${ENABLE_SOCIAL_FEATURES:-true}
-      - ENABLE_SWAGGER=${ENABLE_SWAGGER:-true}
-      - ENABLE_DEBUG_ROUTES=${ENABLE_DEBUG_ROUTES:-false}
-      - ENABLE_SEED_DATA=${ENABLE_SEED_DATA:-false}
-      # External APIs
-      - ANCESTRY_API_KEY=${ANCESTRY_API_KEY}
-      - FAMILYSEARCH_API_KEY=${FAMILYSEARCH_API_KEY}
-      - GOOGLE_MAPS_API_KEY=${GOOGLE_MAPS_API_KEY}
-      - OPENAI_API_KEY=${OPENAI_API_KEY}
-      - DNA_API_KEY=${DNA_API_KEY}
-      - PHOTO_ENHANCEMENT_API_KEY=${PHOTO_ENHANCEMENT_API_KEY}
-      # Localization
-      - SUPPORTED_LANGUAGES=${SUPPORTED_LANGUAGES:-en,sn,nd}
-      - DEFAULT_LANGUAGE=${DEFAULT_LANGUAGE:-en}
-      - DEFAULT_TIMEZONE=${DEFAULT_TIMEZONE:-UTC}
-    volumes:
-      - ./backend-service/uploads:/app/uploads
-    networks:
-      - dzinza-network
-    restart: unless-stopped
-    healthcheck:
-      test:
-        ["CMD", "curl", "-f", "http://localhost:${BACKEND_PORT:-3001}/health"]
-      interval: 30s
-      timeout: 10s
-      retries: 3
-
-  # Authentication Service
-  auth-service:
-    build:
-      context: .
-      dockerfile: auth-service/Dockerfile
-    container_name: dzinza-auth-service
-    ports:
-      - "${AUTH_SERVICE_PORT:-3002}:${AUTH_SERVICE_PORT:-3002}"
-    depends_on:
-      - postgres
-      - redis
-    environment:
-      - NODE_ENV=${NODE_ENV:-production}
-      - PORT=${AUTH_SERVICE_PORT:-3002}
-      - SERVICE_NAME=auth-service
-      - VERSION=${VITE_APP_VERSION:-1.0.0}
-      # Database Configuration
-      - DB_HOST=postgres
-      - DB_PORT=${DB_PORT:-5432}
-      - DB_NAME=${MONGODB_AUTH_DB:-dzinza_auth}
-      - DB_USER=${DB_USER:-dzinza_user}
-      - DB_PASSWORD=${DB_PASSWORD}
-      - MONGODB_URI=mongodb://dzinza_user:${MONGO_PASSWORD}@mongodb:27017/${MONGODB_AUTH_DB:-dzinza_auth}
-      - REDIS_URL=redis://:${REDIS_PASSWORD}@redis:6379
-      - REDIS_HOST=redis
-      - REDIS_PORT=6379
-      - REDIS_PASSWORD=${REDIS_PASSWORD}
-      - REDIS_DB=${REDIS_DB:-0}
-      # Authentication & Security
-      - JWT_SECRET=${JWT_SECRET}
-      - JWT_EXPIRES_IN=${JWT_EXPIRES_IN:-24h}
-      - JWT_REFRESH_SECRET=${JWT_REFRESH_SECRET}
-      - JWT_REFRESH_EXPIRES_IN=${JWT_REFRESH_EXPIRES_IN:-7d}
-      - BCRYPT_ROUNDS=${BCRYPT_ROUNDS:-12}
-      - BCRYPT_SALT_ROUNDS=${BCRYPT_SALT_ROUNDS:-12}
-      - ALLOWED_ORIGINS=${ALLOWED_ORIGINS:-http://localhost:3000,http://localhost:5173}
-      - RATE_LIMIT_WINDOW_MS=${RATE_LIMIT_WINDOW_MS:-900000}
-      - RATE_LIMIT_MAX_REQUESTS=${RATE_LIMIT_MAX_REQUESTS:-100}
-      - AUTH_RATE_LIMIT_MAX=${AUTH_RATE_LIMIT_MAX_REQUESTS:-10}
-      # MFA Configuration
-      - MFA_ISSUER=${FROM_NAME:-Dzinza Genealogy Platform}
-      - MFA_WINDOW=2
-      # Email Configuration
-      - SMTP_HOST=${SMTP_HOST}
-      - SMTP_PORT=${SMTP_PORT:-587}
-      - SMTP_SECURE=${SMTP_SECURE:-false}
-      - SMTP_USER=${SMTP_USER}
-      - SMTP_PASS=${SMTP_PASS}
-      - FROM_EMAIL=${FROM_EMAIL:-noreply@dzinza.com}
-      - FROM_NAME=${FROM_NAME:-Dzinza Genealogy Platform}
-      # Logging Configuration
-      - LOG_LEVEL=${LOG_LEVEL:-info}
-      - LOG_FORMAT=${LOG_FORMAT:-json}
-      # OpenTelemetry
-      - ENABLE_TRACING=${ENABLE_TRACING:-true}
-      - OTEL_SERVICE_NAME=auth-service
-      - JAEGER_ENDPOINT=${JAEGER_ENDPOINT:-http://localhost:4318/v1/traces}
-    networks:
-      - dzinza-network
-    restart: unless-stopped
-
-  # Genealogy Service
-  genealogy-service:
-    build:
-      context: .
-      dockerfile: genealogy-service/Dockerfile
-    container_name: dzinza-genealogy-service
-    ports:
-      - "${GENEALOGY_SERVICE_PORT:-3004}:${GENEALOGY_SERVICE_PORT:-3004}"
-    depends_on:
-      - mongodb
-      - postgres
-    environment:
-      - NODE_ENV=${NODE_ENV:-production}
-      - PORT=${GENEALOGY_SERVICE_PORT:-3004}
-      - SERVICE_NAME=genealogy-service
-      - VERSION=${VITE_APP_VERSION:-1.0.0}
-      # Database Configuration
-      - DB_HOST=postgres
-      - DB_PORT=${DB_PORT:-5432}
-      - DB_NAME=${MONGODB_GENEALOGY_DB:-dzinza_genealogy}
-      - DB_USER=${DB_USER:-dzinza_user}
-      - DB_PASSWORD=${DB_PASSWORD}
-      - MONGODB_URI=mongodb://dzinza_user:${MONGO_PASSWORD}@mongodb:27017/${MONGODB_GENEALOGY_DB:-dzinza_genealogy}
-      # Authentication & Security
-      - JWT_SECRET=${JWT_SECRET}
-      - JWT_EXPIRES_IN=${JWT_EXPIRES_IN:-24h}
-      - JWT_REFRESH_SECRET=${JWT_REFRESH_SECRET}
-      - JWT_REFRESH_EXPIRES_IN=${JWT_REFRESH_EXPIRES_IN:-7d}
-      # Genealogy-specific Configuration
-      - DEFAULT_TREE_PRIVACY=${DEFAULT_TREE_PRIVACY:-private}
-      - MAX_TREE_SIZE=${MAX_TREE_SIZE:-10000}
-      - MAX_FAMILY_MEMBERS_PER_USER=${MAX_FAMILY_MEMBERS_PER_USER:-5000}
-      - DNA_MATCH_THRESHOLD=${DNA_MATCH_THRESHOLD:-7.0}
-      - MAX_DNA_MATCHES_DISPLAYED=${MAX_DNA_MATCHES_DISPLAYED:-1000}
-      # Logging Configuration
-      - LOG_LEVEL=${LOG_LEVEL:-info}
-      - LOG_FORMAT=${LOG_FORMAT:-json}
-      # OpenTelemetry
-      - ENABLE_TRACING=${ENABLE_TRACING:-true}
-      - OTEL_SERVICE_NAME=genealogy-service
-      - JAEGER_ENDPOINT=${JAEGER_ENDPOINT:-http://localhost:4318/v1/traces}
-    networks:
-      - dzinza-network
-    restart: unless-stopped
-
-  # Search Service (Elasticsearch-based)
-  search-service:
-    build:
-      context: ./search-service
-      dockerfile: Dockerfile
-    container_name: dzinza-search-service
-    ports:
-      - "${SEARCH_SERVICE_PORT:-3003}:${SEARCH_SERVICE_PORT:-3003}"
-    depends_on:
-      - elasticsearch
-    environment:
-      - NODE_ENV=${NODE_ENV:-production}
-      - PORT=${SEARCH_SERVICE_PORT:-3003}
-      - SERVICE_NAME=search-service
-      - VERSION=${VITE_APP_VERSION:-1.0.0}
-      # Database Configuration
-      - DB_NAME=${MONGODB_SEARCH_DB:-dzinza_search}
-      - ELASTICSEARCH_URL=http://elasticsearch:9200
-      - ELASTICSEARCH_USERNAME=${ELASTICSEARCH_USERNAME}
-      - ELASTICSEARCH_PASSWORD=${ELASTICSEARCH_PASSWORD}
-      # Authentication & Security
-      - JWT_SECRET=${JWT_SECRET}
-      - JWT_EXPIRES_IN=${JWT_EXPIRES_IN:-24h}
-      - JWT_REFRESH_SECRET=${JWT_REFRESH_SECRET}
-      - JWT_REFRESH_EXPIRES_IN=${JWT_REFRESH_EXPIRES_IN:-7d}
-      # Search-specific Configuration
-      - MAX_SEARCH_RESULTS=${MAX_SEARCH_RESULTS:-100}
-      - SEARCH_TIMEOUT_MS=${SEARCH_TIMEOUT_MS:-30000}
-      - ES_INDEX_PREFIX=${ES_INDEX_PREFIX:-dzinza}
-      - ES_MAX_RESULT_WINDOW=${ES_MAX_RESULT_WINDOW:-10000}
-      # Logging Configuration
-      - LOG_LEVEL=${LOG_LEVEL:-info}
-      - LOG_FORMAT=${LOG_FORMAT:-json}
-      # OpenTelemetry
-      - ENABLE_TRACING=${ENABLE_TRACING:-true}
-      - OTEL_SERVICE_NAME=search-service
-      - JAEGER_ENDPOINT=${JAEGER_ENDPOINT:-http://localhost:4318/v1/traces}
-    networks:
-      - dzinza-network
-    restart: unless-stopped
-
-  # File Storage Service
-  storage-service:
-    build:
-      context: .
-      dockerfile: storage-service/Dockerfile
-    container_name: dzinza-storage-service
-    ports:
-      - "${STORAGE_SERVICE_PORT:-3005}:${STORAGE_SERVICE_PORT:-3005}"
-    environment:
-      - NODE_ENV=${NODE_ENV:-production}
-      - PORT=${STORAGE_SERVICE_PORT:-3005}
-      - SERVICE_NAME=storage-service
-      - VERSION=${VITE_APP_VERSION:-1.0.0}
-      # Database Configuration
-      - DB_NAME=${MONGODB_STORAGE_DB:-dzinza_storage}
-      # Authentication & Security
-      - JWT_SECRET=${JWT_SECRET}
-      - JWT_EXPIRES_IN=${JWT_EXPIRES_IN:-24h}
-      - JWT_REFRESH_SECRET=${JWT_REFRESH_SECRET}
-      - JWT_REFRESH_EXPIRES_IN=${JWT_REFRESH_EXPIRES_IN:-7d}
-      # AWS Configuration
-      - AWS_ACCESS_KEY_ID=${AWS_ACCESS_KEY_ID}
-      - AWS_SECRET_ACCESS_KEY=${AWS_SECRET_ACCESS_KEY}
-      - AWS_REGION=${AWS_REGION:-us-east-1}
-      - S3_BUCKET=${S3_BUCKET}
-      - S3_BUCKET_NAME=${S3_BUCKET_NAME}
-      - S3_BUCKET_REGION=${S3_BUCKET_REGION:-us-east-1}
-      # Storage-specific Configuration
-      - MAX_FILE_SIZE=${MAX_FILE_SIZE:-104857600}
-      - MAX_IMAGE_SIZE=${MAX_IMAGE_SIZE:-52428800}
-      - MAX_DOCUMENT_SIZE=${MAX_DOCUMENT_SIZE:-104857600}
-      - ALLOWED_IMAGE_TYPES=${ALLOWED_IMAGE_TYPES:-jpg,jpeg,png,gif,webp,tiff,bmp}
-      - ALLOWED_DOCUMENT_TYPES=${ALLOWED_DOCUMENT_TYPES:-pdf,doc,docx,txt,rtf}
-      - UPLOAD_RATE_LIMIT_WINDOW_MS=${UPLOAD_RATE_LIMIT_WINDOW_MS:-3600000}
-      - UPLOAD_RATE_LIMIT_MAX_REQUESTS=${UPLOAD_RATE_LIMIT_MAX_REQUESTS:-100}
-      # Logging Configuration
-      - LOG_LEVEL=${LOG_LEVEL:-info}
-      - LOG_FORMAT=${LOG_FORMAT:-json}
-      # OpenTelemetry
-      - ENABLE_TRACING=${ENABLE_TRACING:-true}
-      - OTEL_SERVICE_NAME=storage-service
-      - JAEGER_ENDPOINT=${JAEGER_ENDPOINT:-http://localhost:4318/v1/traces}
-    volumes:
-      - ./storage-service/storage:/app/storage
-    networks:
-      - dzinza-network
-    restart: unless-stopped
-
->>>>>>> 941d17de
   # PostgreSQL Database
   postgres:
     image: postgres:17.5-alpine
